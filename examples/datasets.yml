---

data:

  - url: http://s3.amazonaws.com/datashader-data/austin_dem.zip
    title: 'Austin, TX Elevation Data'
    files:
      - austin_dem.tif

  - url: http://s3.amazonaws.com/datashader-data/nyc_crime.zip
    title: 'NYC Crime Data'
    files:
      - nyc_crime.csv

  - url: http://s3.amazonaws.com/datashader-data/nyc_taxi.zip
    title: 'NYC Taxi Data'
    files:
      - nyc_taxi.csv

  - url: http://s3.amazonaws.com/datashader-data/mobile_landsat8.zip
    title: 'Mobile, AL Landsat8 Data'
    files:
      - MERCATOR_LC80210392016114LGN00_B1.TIF
      - MERCATOR_LC80210392016114LGN00_B2.TIF
      - MERCATOR_LC80210392016114LGN00_B3.TIF
      - MERCATOR_LC80210392016114LGN00_B4.TIF
      - MERCATOR_LC80210392016114LGN00_B5.TIF
      - MERCATOR_LC80210392016114LGN00_B6.TIF
      - MERCATOR_LC80210392016114LGN00_B7.TIF
      - MERCATOR_LC80210392016114LGN00_B8.TIF
      - MERCATOR_LC80210392016114LGN00_B9.TIF
      - MERCATOR_LC80210392016114LGN00_B10.TIF
      - MERCATOR_LC80210392016114LGN00_B11.TIF
      - MERCATOR_LC80210392016114LGN00_BQA.TIF

  - url: http://pugetsoundlidar.org/lidardata/newdata/2016/PSLC_KingCounty_Delivery1/BE_ASCII/
    title: "Puget Sound Lidar"
    files:
      - q47122d2101.7z
      - q47122d2102.7z
      - q47122d2103.7z
      - q47122d2104.7z
      - q47122d2105.7z
      - q47122d2106.7z
      - q47122d2107.7z
      - q47122d2108.7z
      - q47122d2109.7z
      - q47122d2110.7z
      - q47122d2111.7z
      - q47122d2112.7z
      - q47122d2113.7z
      - q47122d2114.7z
      - q47122d2115.7z
      - q47122d2116.7z
      - q47122d2117.7z
      - q47122d2118.7z
      - q47122d2119.7z
      - q47122d2120.7z
      - q47122d2121.7z
      - q47122d2122.7z
      - q47122d2123.7z
      - q47122d2124.7z
      - q47122d2125.7z

  - url: http://s3.amazonaws.com/datashader-data/census.snappy.parq.zip
    title: 'Census Synthetic People'
    files:
<<<<<<< HEAD
      - census.snappy.parq
=======
      - census.parq

  - url: http://rredc.nrel.gov/solar/old_data/nsrdb/1991-2010/targzs/
    title: 'Solar Radiation NREL - NSRDB'
    files:
      - 726710.tar.gz
      - 725690.tar.gz
      - 725640.tar.gz
      - 726700.tar.gz
      - 725685.tar.gz
      - 725686.tar.gz
      - 725775.tar.gz
      - 726650.tar.gz
      - 725776.tar.gz
      - 726654.tar.gz
      - 725760.tar.gz
      - 725645.tar.gz
      - 725745.tar.gz
      - 725765.tar.gz
      - 725744.tar.gz
      - 726660.tar.gz
      - 726667.tar.gz
      - 725763.tar.gz
      - 726665.tar.gz

  - url: http://rredc.nrel.gov/solar/old_data/nsrdb/1991-2010/NSRDB_StationsMeta.csv
    title: 'Solar Radiation NREL - NSRDB Meta'
    files:
      - NSRDB_StationsMeta.csv
>>>>>>> c06b1918
<|MERGE_RESOLUTION|>--- conflicted
+++ resolved
@@ -65,10 +65,7 @@
   - url: http://s3.amazonaws.com/datashader-data/census.snappy.parq.zip
     title: 'Census Synthetic People'
     files:
-<<<<<<< HEAD
       - census.snappy.parq
-=======
-      - census.parq
 
   - url: http://rredc.nrel.gov/solar/old_data/nsrdb/1991-2010/targzs/
     title: 'Solar Radiation NREL - NSRDB'
@@ -97,4 +94,3 @@
     title: 'Solar Radiation NREL - NSRDB Meta'
     files:
       - NSRDB_StationsMeta.csv
->>>>>>> c06b1918
